# Skbn

<<<<<<< HEAD
Skbn is a tool for copying files and directories between Kubernetes, AWS S3 or Azure Blob Storage. It is named after the 1981 video game [Sokoban](https://en.wikipedia.org/wiki/Sokoban).
=======
Skbn is a tool for copying files and directories between Kubernetes and cloud storage providers. It is named after the 1981 video game [Sokoban](https://en.wikipedia.org/wiki/Sokoban).
Skbn currently supports the following providers:

* AWS S3
>>>>>>> f3961672

## Install

```
wget -qO- https://github.com/nuvo/skbn/releases/download/0.1.1/skbn.tar.gz | sudo tar xvz -C /usr/local/bin
```

## Build from source

Skbn uses [glide](https://github.com/Masterminds/glide) as a dependency management tool, since some of the referenced packages are not available using [dep](https://github.com/golang/dep).

```
glide up
go build -o skbn cmd/skbn.go
```


## Usage

### Copy files from Kubernetes to S3

```
skbn cp \
    --src k8s://<namespace>/<podName>/<containerName>/<path> \
    --dst s3://<bucket>/<path>
```

### Copy files from S3 to Kubernetes

```
skbn cp \
    --src s3://<bucket>/<path> \
    --dst k8s://<namespace>/<podName>/<containerName>/<path>
```

### Copy files from Kubernetes to Azure Blob Storage

```
skbn cp \
    --src k8s://<namespace>/<podName>/<containerName>/<path> \
    --dst abs://<account>/<container>/<path>
```

### Copy files from Azure Blob Storage to Kubernetes

```
skbn cp \
    --src abs://<account>/<container>/<path> \
    --dst k8s://<namespace>/<podName>/<containerName>/<path>
```

## Credentials


### Kubernetes

Skbn tries to get credentials in the following order:
1. if `KUBECONFIG` environment variable is set - skbn will use the current context from that config file
2. if `~/.kube/config` exists - skbn will use the current context from that config file with an [out-of-cluster client configuration](https://github.com/kubernetes/client-go/tree/master/examples/out-of-cluster-client-configuration)
3. if `~/.kube/config` does not exist - skbn will assume it is working from inside a pod and will use an [in-cluster client configuration](https://github.com/kubernetes/client-go/tree/master/examples/in-cluster-client-configuration)


### AWS

Skbn uses the default AWS [credentials chain](https://docs.aws.amazon.com/sdk-for-go/v1/developer-guide/configuring-sdk.html).

### Azure Blob Storage

Skbn uses `AZURE_STORAGE_ACCOUNT` and `AZURE_STORAGE_ACCESS_KEY ` environment variables.

## Examples

1. [In-cluster example](https://github.com/nuvo/skbn/tree/master/examples/in-cluster)
2. [Code example](https://github.com/nuvo/skbn/tree/master/examples/code)<|MERGE_RESOLUTION|>--- conflicted
+++ resolved
@@ -1,13 +1,9 @@
 # Skbn
 
-<<<<<<< HEAD
-Skbn is a tool for copying files and directories between Kubernetes, AWS S3 or Azure Blob Storage. It is named after the 1981 video game [Sokoban](https://en.wikipedia.org/wiki/Sokoban).
-=======
 Skbn is a tool for copying files and directories between Kubernetes and cloud storage providers. It is named after the 1981 video game [Sokoban](https://en.wikipedia.org/wiki/Sokoban).
 Skbn currently supports the following providers:
 
 * AWS S3
->>>>>>> f3961672
 
 ## Install
 
